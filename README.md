[![Build Status](https://travis-ci.com/sonelu/roboglia.svg?branch=master)](https://travis-ci.com/sonelu/roboglia)
[![Documentation Status](https://readthedocs.org/projects/roboglia/badge/?version=latest)](https://roboglia.readthedocs.io/en/latest/?badge=latest)
[![codecov](https://codecov.io/gh/sonelu/roboglia/branch/master/graph/badge.svg)](https://codecov.io/gh/sonelu/roboglia)

# Roboglia

``roboglia`` is a framework that helps developers with the setup of robots
in a more reusable fashion. Most of the times the creation of robots involve
integrating actuators, sensors, cameras and microphones, periodically accessing
the information provided by these or supplying commands according to the desired
activities.

The name `roboglia` is derived from the glial cells present in the brian.
Their role is to support the neurons' functions by supplying them
with nutirients, energy and disposing of waste. The analogy is that ``roboglia``
provides this boring, but very complex activity of putting together the specific
functions of the physical devices used in robots in order to provide a more
accessible high-level representation of the robot for the use of the "smart"
control logic that sits at the top.

With ``roboglia``, low level functionality, currently split across multiple
libraries and frameworks are put together and integrated in an extensible way,
making it easier for developer to focus on the higher level functionality,
rather than gritty details.

## Installation

<<<<<<< HEAD
You can install ``roboglia`` with ``pip`` as follows:

    pip install roboglia

By default this will only install the ``roboglia`` package and the core
dependencies (like ``PyYAML``) and will not include any hardware access
libraries. As different projects require different hardware communication
it is up to yu to decide which of the **extra** dependencies need to be
installed.

If you need to use Dynamixel devices, then install the ``dynamixel_sdk``
library like this:

    pip install roboglia[dynamixel]

If you need to work with I2C devices, install it the following way:

    pip install roboglia[i2c]

If you need SPI devices, install the extra libraries with:

    pip install roboglia[spi]

If you need to install a combination of libraries, then enter them separated
by commas as follows:

    pip install roboglia[dynamixel,i2c]

If you wish to install all the hardware access packages then use:

    pip install roboglia[all]

The ``all`` option for` **extras** will be updated if additional hardware
channels are added to the library.

Please read carefully the installation instructions from the
=======
Please read carefully the installation instrcutions from the
>>>>>>> 6411fc81
[documentation](https://roboglia.readthedocs.io/en/latest/install.html).
As ``roboglia`` needs to interact with a lot of hardware devices, it is very
sensitive to the platform and OS version used. The documentation provides more
details about avoiding the installation of packages that are not needed for
you particular robot.

## Documentation

You can access the detailed documentation on the
[readthedocs.io](https://roboglia.readthedocs.io/en/latest/) website. If you
want to access the documentation in PDF format you can get it from
[here](https://roboglia.readthedocs.io/_/downloads/en/latest/pdf/).
There is also an epub version that can be accessed
[here](https://roboglia.readthedocs.io/_/downloads/en/latest/epub/).

## Contribution

We are very receptive for contributions. Please clone the repository and
sumbit pull requests with the desired contrbution. They will be moderated and,
if they add values to the users, they will be integrated. Please note that
the [Travis CI](https://travis-ci.com) integration will perform the following
two tests on the pull requests:

* it will run all automated tests located in ``tests/`` folder. Please make
  sure that you also run them **before** submitting the pull request to avoid
  it failing. You you should install first your version of the package on
  your machine an then run the tests like this (you should be in the top
  directory of the cloned repository):

      sudo python setup.py install
      cd tests
      pyton all_tests.py

  Make sure that there are no errors issued by the unit tests. If you created
  new classes or new functions that are not covered by testing, then you will
  also need to write a test class or add a test method in an exiting class
  to test that functionlity and submit those changes too.

* it will check PEP8 on the Python code using flake8. You should install
  (if you don't have it already) on your machine and run this (from the
  top directory of the cloned repository):

      flake8 roboglia --statistics --count

  Make sure flake8 does not report any problems, and correct any issues
  **before** submitting you are allowed to use ``# noqa`` directives if
  justified.

If you add classes or methods the documentation templates that produce
the API Reference might need to be updated too, but this is something that
will be moderated and can be performed centrally once the code is stable.
If you know [sphinx](https://www.sphinx-doc.org/en/master/) then you can
attempt modifying the files in ``docs/`` folder too and include the changes
in the pull request.

If you create new Python files please add the copyright comments as they are
included in the other files. Make sure you update your name at the top, we want
people to recieve the creadit for their work. Similarly, if you change an
existing file feel free to add your name at the top of the file.

## Showcasing your robot

If you use ``roboglia`` in your project we will like to hear about it and
we will showcase it on this page. Please
[open an issue](https://github.com/sonelu/roboglia/issues/new) with title
"Showcase of robot" and provide us with information about your robot. You can
send us links to the documentaion or code of the robot and one picture
(link to an public one) that we could use in the showcase. If you want to
provide an email address for contact we will be more than happy to include
that too.<|MERGE_RESOLUTION|>--- conflicted
+++ resolved
@@ -25,7 +25,6 @@
 
 ## Installation
 
-<<<<<<< HEAD
 You can install ``roboglia`` with ``pip`` as follows:
 
     pip install roboglia
@@ -62,9 +61,6 @@
 channels are added to the library.
 
 Please read carefully the installation instructions from the
-=======
-Please read carefully the installation instrcutions from the
->>>>>>> 6411fc81
 [documentation](https://roboglia.readthedocs.io/en/latest/install.html).
 As ``roboglia`` needs to interact with a lot of hardware devices, it is very
 sensitive to the platform and OS version used. The documentation provides more
