--- conflicted
+++ resolved
@@ -131,11 +131,11 @@
       # to control the test and make sure that they are no side
       # effects on more simple checks
 
-<<<<<<< HEAD
+
   manager:
     group: joints
     frequency: 50.0
-=======
+
 # another robot for testing warning message
 extra:
   buses:
@@ -143,5 +143,4 @@
       class: Not Important
   devices:
     dev1:
-      class: Not Important
->>>>>>> 0e30b519
+      class: Not Important