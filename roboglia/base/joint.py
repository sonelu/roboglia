--- conflicted
+++ resolved
@@ -37,13 +37,8 @@
     representation.
 
     Parameters
-<<<<<<< HEAD
     ---------
     p: float or ``nan``
-=======
-    ----------
-    p: float or ``None``
->>>>>>> 7655369d
         The position value of the PVL
 
     v: float or ``nan``
@@ -57,7 +52,6 @@
         self.__v = v
         self.__ld = ld
 
-<<<<<<< HEAD
     # def __neg1(self, value):
     #     """Inverts one value that could be ``None``. ``None`` inverted is
     #     ``None``. Numbers are inverted normally."""
@@ -89,55 +83,6 @@
     #     if val1 is None or val2 is None:
     #         return False
     #     return abs(val1 - val2) < 0.01
-=======
-    @property
-    def p(self):
-        """The position in PVL."""
-        return self.__p
-
-    @property
-    def v(self):
-        """The velocity in PVL."""
-        return self.__v
-
-    @property
-    def ld(self):
-        """The load in PVL."""
-        return self.__ld
-
-    def __neg1(self, value):
-        """Inverts one value that could be ``None``. ``None`` inverted is
-        ``None``. Numbers are inverted normally."""
-        return None if value is None else -value
-
-    def __add1(self, val1, val2):
-        """Adds two numbers that could be ``None``. ``None`` plus anything
-        is ``None``. Numbers are added normally."""
-        return None if val1 is None or val2 is None else val1 + val2
-
-    def __diff1(self, val1, val2):
-        """Calculates difference between two numbers that could be ``None``.
-        It practically calculates the sum with the inverted ``val2`` for
-        convenience."""
-        return self.__add1(val1, self.__neg1(val2))
-
-    def __eq1(self, val1, val2):
-        """Utility function: compares two values that could be ``None``. Two
-        ``None`` are equal, one ``None`` and one float are not. Floats are
-        equal if the absolute difference between them is less than 0.01.
-
-        .. todo:: See if it is possible to make this threshold dynamic such
-            that the value for radians for instance have a different threshold
-            than one ones for degrees. One option would be to read the min
-            and max values of the component and determine from there.
-
-        """
-        if val1 is None and val2 is None:
-            return True
-        if val1 is None or val2 is None:
-            return False
-        return abs(val1 - val2) < 0.01
->>>>>>> 7655369d
 
     def __eq__(self, other):
         """Comparison of two PVLs with margin of error.
@@ -261,38 +206,21 @@
     """A class that holds a list of PVL commands and provides a number of
     extra manipulation functions.
 
-<<<<<<< HEAD
     The constructor pads the supplied lists with ``nan`` in case the
-=======
-    The constructor pads the supplied lists with ``None`` in case the
->>>>>>> 7655369d
     lists are unequal in size.
 
     Parameters
     ----------
-<<<<<<< HEAD
     p: list of [float or ``nan``]
         The position commands as a list of float or ``nan`` like this::
-=======
-    p: list of [float or ``None``]
-        The position commands as a list of float or ``None`` like this::
->>>>>>> 7655369d
 
             p=[1, 2, nan, 30, nan, 20, 10, nan]
 
-<<<<<<< HEAD
     v: list of [float or ``nan``]
         The velocity commands as a list of float or ``nan``
 
     ld: list of [float or ``nan``]
         The load commands as a list of float or ``nan``
-=======
-    v: list of [float or ``None``]
-        The velocity commands as a list of float or ``None``
-
-    ld: list of [float or ``None``]
-        The load commands as a list of float or ``None``
->>>>>>> 7655369d
     """
     def __init__(self, p=[], v=[], ld=[]):
         length = max(len(p), len(v), len(ld))
@@ -327,30 +255,18 @@
     @property
     def positions(self):
         """Returns the full list of positions (p) commands, including
-<<<<<<< HEAD
         ``nan`` from the list."""
-=======
-        ``None`` from the list."""
->>>>>>> 7655369d
         return [item.p for item in self.items]
 
     @property
     def velocities(self):
         """Returns the full list of velocities (v) commands, including
-<<<<<<< HEAD
         ``nan`` from the list."""
-=======
-        ``None`` from the list."""
->>>>>>> 7655369d
         return [item.v for item in self.items]
 
     @property
     def loads(self):
-<<<<<<< HEAD
         """Returns the full list of load (ld) commands, including ``nan``
-=======
-        """Returns the full list of load (ld) commands, including ``None``
->>>>>>> 7655369d
         from the list."""
         return [item.ld for item in self.items]
 
