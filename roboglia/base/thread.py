--- conflicted
+++ resolved
@@ -27,19 +27,13 @@
     in a separate thread with the ability to pause / resume or fully stop
     the task.
 
-<<<<<<< HEAD
+
     The main processing should be implemented in the `run` method where the
     subclass should make sure that it checks periodically the status
     (`paused` or `stopped`) and behave appropriately. The `run` can
     be flanked by the `setup` and `teardown` methods where subclasses can
     implement logic needed before the main processing is started or finished.
-=======
-    The main processing should be impemented in the `run` method where the
-    subclass should make sure that it checks periodically the status
-    (`paused` or `stopped`) and behave appropriately. The `run` can
-    be flanked by the `setup` and `teardown` mthods where subclasses can
-    impement logic needed before the main processing is started or finished.
->>>>>>> 6411fc81
+
     This becomes very handy for loops that normally prepare the work, then
     run for an indefinite time, and later are closed when the owner signals.
     """
@@ -64,11 +58,7 @@
         """ Run method of the thread.
         .. note:: In order to be stoppable (resp. pausable), this method has to
         check the running property - as often as possible to improve
-<<<<<<< HEAD
         responsiveness - and terminate when :meth:`should_stop` (resp.
-=======
-        responsivness - and terminate when :meth:`should_stop` (resp.
->>>>>>> 6411fc81
         :meth:`should_pause`) becomes True.
             For instance::
                 while <some condition for work>:
