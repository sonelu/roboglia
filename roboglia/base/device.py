# Copyright (C) 2020  Alex Sonea

# This program is free software: you can redistribute it and/or modify
# it under the terms of the GNU General Public License as published by
# the Free Software Foundation, either version 3 of the License, or
# (at your option) any later version.

# This program is distributed in the hope that it will be useful,
# but WITHOUT ANY WARRANTY; without even the implied warranty of
# MERCHANTABILITY or FITNESS FOR A PARTICULAR PURPOSE.  See the
# GNU General Public License for more details.

# You should have received a copy of the GNU General Public License
# along with this program.  If not, see <https://www.gnu.org/licenses/>.

import os
import yaml
import logging

from ..utils import get_registered_class, check_not_empty, check_type

from .bus import BaseBus, SharedBus

logger = logging.getLogger(__name__)


class BaseDevice():
    """A base virtual class for all devices.

    A ``BaseDevice`` is a surrogate representation of an actual device,
    characterized by a number of internal registers that can be read or
    written to by the means of a comunication bus.
    Any device is based on a ``model`` that identifies the ``.yml`` file
    describing the structure of the device (the registers).

    .. note: Device defintion files are searched in a path provided by
        the method :py:meth:`get_model_path` unless a specific path is
        provided in the `path` parameter. This way, if no `path` is provided
        the specific device class can use different locations to place the
        files. For instance `BaseDevice` will provide the location
        ``roboglia/base/devices/``, ``DynamixelDevice`` will provide
        ``roboglia/dynamixel/devices/``, ``I2CDevice`` will provide
        ``roboglia/i2c/devices/``, etc. If you want to use a device that does
        not exist in ``roboglia`` and for which you have created a YAML file
        you can indicate the directory where the file is located with the
        `path` paramters and the name of the file in the `model` parameter.

    .. warning: If you plan to use ``auto`` in the device or have
        initializations in `init` parameter you have to make sure that the
        associated bus is also marked with ``auto: True``, otherwise the reads
        and writes during the opening of the device will fail with ``attempt
        to read(write) from(to) a closed bus.

    Parameters
    ----------
    name: str
        The name of the device

    bus: BaseBus or subclass
        The bus object where the device is attached to

    id: int
        The device ID on the bus. Typically it is an ``int`` but some buses
        may use a different identifier. The processing should still work
        fine.

    model: str
        A string used to identify the device description. Please see the
        note bellow regarding the position of the device description files.

    path: str
        A path to the model file in case you want to use custom defined
        devices that are not available in the ``roboglia`` repository.
        Please see the note bellow regarding the position of the device
        description files.

    inits: list
        A list of init templates to be applied to the device's registers
        when the :py:meth:`~open` method is called,
        where template names were defined earier in the robot definition in the
        ``inits`` section. Please note
        the initialization values should be provided in the **external**
        format of the register as they will be used as::

            register.value = dict_value

        As no syncs are currently implemented this will automatically
        trigger a ``write`` call to store that value in the device.

    Raises
    ------
        KeyError
            if mandatory parameters are not found or unexpected values
            are used (ex. for boolean)
    """

    cache = {}
    """A chache of device models that is updated when a new model is
    encountered and reused when the same model is requested during
    device creation.
    """

    def __init__(self, name='DEVICE', bus=None, dev_id=None, model=None,
                 path=None, inits=[], **kwargs):
        # these are already checked by robot
        self.__name = name
        check_not_empty(bus, 'bus', 'device', name, logger)
        check_type(bus, [SharedBus, BaseBus], 'device', name, logger)
        self.__bus = bus
        check_not_empty(dev_id, 'dev_id', 'device', name, logger)
        self.__dev_id = dev_id
        check_not_empty(model, 'model', 'device', name, logger)
        check_type(model, str, 'device', name, logger)
        self.__model = model
        # registers
        if not path:
            path = self.get_model_path()
        model_file = os.path.join(path, model + '.yml')
        if model_file not in BaseDevice.cache:
            with open(model_file, 'r') as f:
                model_ini = yaml.load(f, Loader=yaml.FullLoader)
            BaseDevice.cache[model_file] = model_ini
        else:
            model_ini = BaseDevice.cache[model_file]
        self.__registers = {}
        self.__reg_by_addr = {}
        for reg_name, reg_info in model_ini['registers'].items():
            # add name to the dictionary
            reg_info['name'] = reg_name
            reg_class_name = reg_info.get('class', self.default_register())
            reg_class = get_registered_class(reg_class_name)
            reg_info['device'] = self
            new_register = reg_class(**reg_info)
            # we add as an attribute of the register too
            self.__dict__[reg_name] = new_register
            self.__registers[reg_name] = new_register
            self.__reg_by_addr[reg_info['address']] = new_register
        self.__inits = inits

    @property
    def name(self):
        """Device name.

        Returns
        -------
        str:
            The name of the device
        """
        return self.__name

    @property
    def registers(self):
        """Device registers as dict.

        Returns
        -------
        dict:
            The dictionary of registers with the register name as key.
        """
        return self.__registers

    def register_by_address(self, address):
        """Returns the register identified by the given address. If the
        address is not available in the device it will return ``None``.

        Returns
        -------
        BaseDevice or subclass or ``None``:
            The device at `address` or ``None`` if no register with that
            address exits.
        """
        return self.__reg_by_addr.get(address, None)

    @property
    def dev_id(self):
        """The device number.

        Returns
        -------
        int:
            The device number
        """
        return self.__dev_id

    @property
    def bus(self):
        """The bus where the device is connected to.

        Returns
        -------
        BaseBus or SharedBus or subclass:
            The bus object using this device.
        """
        return self.__bus

    def get_model_path(self):
        """Builds the path to the device description documents.

        By default it will return the path to the `roboglia/base/devices/`
        directory.

        Returns
        -------
        str
            A full document path.
        """
        return os.path.join(os.path.dirname(__file__), 'devices')

    def default_register(self):
        """Default register for the device in case is not explicitly
        provided in the device definition file.

        Subclasses of ``BaseDevice`` can overide the method to derive their
        own class.

        ``BaseDevice`` suggests as default register :py:class:`BaseRegister`.
        """
        return 'BaseRegister'

    def read_register(self, register):
        """Implements the read of a register using the associated bus.
        More complex devices should overwrite the method to provide
        specific functionality.

        ``BaseDevice`` simply calls the bus's ``read`` function and returns
        the value received.
        """
        return self.bus.read(register)

    def write_register(self, register, value):
        """Implements the write of a register using the associated bus.
        More complex devices should overwrite the method to provide
        specific functionality.

        ``BaseDevice`` simply calls the bus's ``write`` function and returns
        the value received.
        """
        self.bus.write(register, value)

    def open(self):
        """Performs initialization of the device by reading all registers
        that are not flagged for ``sync`` replication and, if ``init``
        parameter provided initializes the indicated
        registers with the values from the ``init`` paramters."""
<<<<<<< HEAD
        for init in self.__inits:
            for reg_name, value in init.items():
                if reg_name not in self.registers:
                    logger.warning(f'register {reg_name} does not exist in '
                                   f'device {self.name}; '
                                   'skipping initialization')
                else:
                    register = self.registers[reg_name]
                    if value is None:
                        register.read()
                        logger.debug(f'register {reg_name} read')
                    else:
                        register.value = value
                        logger.debug(f'register {reg_name} updated to {value}')
                        logger.debug(f'>>> int_value: {register.int_value}')
=======
        logger.info('\t\treading registers')
        for register in self.registers.values():
            if register.sync:
                logger.debug(f'\t\t\tregister {register.name} flagged for '
                             'sync update -- skipping')
            else:
                logger.debug(f'\t\t\treading register {register.name}')
                self.read_register(register)
        logger.info('\t\tinitializing registers')
        for reg_name, value in self.__init.items():
            if reg_name in self.__registers:
                logger.debug(f'\t\t\tinitializing register {reg_name}')
                self.__registers[reg_name].value = value
            else:
                logger.warning(f'\t\t\tregister {reg_name} does not exist in '
                               f'device {self.name}; skipping initialization')
>>>>>>> 79e4dabb

    def close(self):
        """Perform device closure. ``BaseDevice`` implementation does
        nothing."""
        pass

    def __str__(self):
        result = f'Device: {self.name}, ID: {self.dev_id} ' + \
                 f'on bus: {self.bus.name}:\n'
        for reg in self.registers.values():
            result += f'\t{reg}\n'
        return result<|MERGE_RESOLUTION|>--- conflicted
+++ resolved
@@ -241,8 +241,8 @@
         """Performs initialization of the device by reading all registers
         that are not flagged for ``sync`` replication and, if ``init``
         parameter provided initializes the indicated
-        registers with the values from the ``init`` paramters."""
-<<<<<<< HEAD
+        registers with the values from the ``init`` paramters.
+        """
         for init in self.__inits:
             for reg_name, value in init.items():
                 if reg_name not in self.registers:
@@ -258,24 +258,7 @@
                         register.value = value
                         logger.debug(f'register {reg_name} updated to {value}')
                         logger.debug(f'>>> int_value: {register.int_value}')
-=======
-        logger.info('\t\treading registers')
-        for register in self.registers.values():
-            if register.sync:
-                logger.debug(f'\t\t\tregister {register.name} flagged for '
-                             'sync update -- skipping')
-            else:
-                logger.debug(f'\t\t\treading register {register.name}')
-                self.read_register(register)
-        logger.info('\t\tinitializing registers')
-        for reg_name, value in self.__init.items():
-            if reg_name in self.__registers:
-                logger.debug(f'\t\t\tinitializing register {reg_name}')
-                self.__registers[reg_name].value = value
-            else:
-                logger.warning(f'\t\t\tregister {reg_name} does not exist in '
-                               f'device {self.name}; skipping initialization')
->>>>>>> 79e4dabb
+
 
     def close(self):
         """Perform device closure. ``BaseDevice`` implementation does
